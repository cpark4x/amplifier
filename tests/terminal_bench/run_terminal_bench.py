--- conflicted
+++ resolved
@@ -3,11 +3,7 @@
 from datetime import datetime
 from pathlib import Path
 
-<<<<<<< HEAD
-from terminal_bench import Harness  # type: ignore
-=======
 from terminal_bench import Harness  # type: ignore[import-untyped]
->>>>>>> 6e69adaa
 
 
 def main(agent: str) -> None:
